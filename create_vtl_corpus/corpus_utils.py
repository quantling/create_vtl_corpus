import os
import ctypes
import contextlib
import logging
import re
import string
import random
import pandas as pd
import fasttext
import fasttext.util
from paule import util
from praatio import textgrid
import soundfile as sf
<<<<<<< HEAD
=======
import librosa
import numpy as np
import csv
>>>>>>> 23d39462


DIR = os.path.dirname(__file__)


try:
    FASTTEXT_EN = fasttext.load_model(os.path.join(DIR, "resources", "cc.en.300.bin"))
<<<<<<< HEAD
except ValueError:
=======
except:
>>>>>>> 23d39462
    logging.warning("The FastText model for English could not be loaded")
    FASTTEXT_EN = None

try:

    FASTTEXT_DE = fasttext.load_model(os.path.join(DIR, "resources", "cc.de.300.bin"))
<<<<<<< HEAD
except ValueError:
=======
except:
>>>>>>> 23d39462
    logging.warning("The FastText model for German could not be loaded")
    FASTTEXT_DE = None


DICT = {
    "a": "a",
    "aj": "aI",
    "aw": "aU",
    "aː": "a:",
    "b": "b",
    "bʲ": "b",  # b' not possible with VTL
    "c": "k",  # trying k instead of c
    "cʰ": "s",  # c_h not possible in SAMPA but in X SAMPA, trying s instead of k to get a softer sound
    "d": "d",
    "dʒ": "dZ",
    "dʲ": "d",  # d' not possible with VTL
    "e": "e",
    "ej": "I",
    "f": "f",
    "fʲ": "f",  # f' not possible with VTL
    "h": "h",
    "i": "i",
    "iː": "i:",
    "j": "j",
    "k": "k",
    "kʰ": "k",  # "k_h", is not possible in SAMPA ibut in X SAMPA
    "l": "l",
    "m": "m",
    "mʲ": "m",  # m' not possible with VTL
    "m̩": "m",  # glottal stop is sadly also not avaible in VTL (seemingly)
    "n": "n",
    "n̩": "n",  # glottal stop is sadly also not avaible in VTL (seemingly)
    "o": "o",
    "ow": "aU",  # for some reason oU is not possible in VTL
    "p": "p",
    "pʰ": "p",  # "p_h", is not possible in SAMPA ibut in X SAMPA
    "pʲ": "p",  # p' not possible with VTL ( not explicitly tested but infered from other cases)
    "s": "s",
    "t": "t",
    "tʃ": "tS",
    "tʰ": "t",  # "t_h", is not possible in SAMPA ibut in X SAMPA
    "tʲ": "t",  # t' not possible with VTL ( not explicitly tested but infered from other cases)
    "u": "u",
    "uː": "u:",
    "v": "v",
    "vʲ": "v",  # v' not possible with VTL ( not explicitly tested but infered from other cases)
    "w": "U",
    "z": "z",
    "æ": "a",  # Near-open front unrounded vowel { not possible with VTL, replacing with open front unrounded vowel
    "ç": "C",
    "ð": "D",
    "ŋ": "N",
    "ɐ": "6",
    "ɑ": "o",  # open back unrounded vowel not possible with VTL, Close-mid back rounded vowel
    "ɑː": "o:",
    "ɒ": "O",  # actual sampa Q
    "ɒː": "O",  # actusal  x sampa Q:
    "ɔ": "O",
    "ɔj": "OY",
    "ə": "@",
    "əw": "aU",  # @U not possible with VTL, this is a shaky mapping
    "ɚ": "@",  # @` not possible with VTL ( not explicitly tested but infered from other cases)
    "ɛ": "E",
    "ɛː": "E:",
    "ɜ": "2",  # Open-mid central unrounded vowel not possible with VTL, replacing Close-mid front rounded vowel since both sound kinda like the german ö
    "ɜː": "2:",
    "ɝ": "2",  # 2` not possible with VTL ( not explicitly tested but infered from other cases)
    "ɟ": "dZ",  # J not possible with VTL, its a rare phoneme and coudl either be approximated with j\ or dZ
    "ɡ": "g",
    "ɪ": "I",
    "ɫ": "l",  # ɫ not possible with VTL, this phoneme is a long l "dark l" and is not present in german( example world : "Allah" in Arabic)
    "ɫ̩": "l",  # glottal stop is sadly also not available in VTL (seemingly)
    "ɱ": "m",  # ɱ not possible with VTL, this phoneme is a labiodental nasal
    "ɲ": "n",  # ɲ not possible with VTL, this phoneme is a palatal nasal, kind of like the spanish ñ
    "ɹ": "r",
    "ɾ": "r",  # ɾ ( SAMPA : 4) not possible with VTL, this phoneme is a alveolar tap
    "ʃ": "S",
    "ʉ": "u",  # ʉ not possible with VTL(X-SAMPA : } ), this phoneme is a close central rounded vowel
    "ʉː": "u:",
    "ʊ": "U",
    "ʎ": "l",  # ʎ not possible with VTL (SAMPA L ), this phoneme is a palatal lateral approximant
    "ʒ": "Z",
    "ʔ": "?",  # basic glottal stop, alone prduces no sound in VTL
    "θ": "T",
    "ʁ": "R",
    "eː": "e:",
    "x": "x",
    "ts": "ts",
    "ɔʏ": "OY",
    "oː": "o:",
    "œ": "9",
    "yː": "y:",
    "ʏ": "Y",
    "øː": "2:",
    "ø": "2",
    "pf": "pf",
    "l̩": "l",  # glottal stop is sadly also not avaible in VTL (seemingly) at least as an additive to a phoneme
    "t̪": "T",  #   t̪ not possible with VTL (SAMPA t_d) ( not explicitly tested but infered from other cases)
    "ʈʲ": "T",  # t` not possible with VTL ( not explicitly tested but infered from other cases)
    "ʈ": "t",  # t` not possible with VTL ( not explicitly tested but infered from other cases)
    "ʋ": "v",  #    X-SAMPA P or v\ according to Wikipedia, but not available in VTL
    "d̪": "d",  # d_d not possible with VTL ( and maybe not correct phoneme as well)
    "kʷ": "k",  # k_w not possible with VTL ( and maybe not correct phoneme as well)
    "cʷ": "C",  # c_w not possible with VTL ( and maybe not correct phoneme as well)
    "ɖ": "d",  # d` not possible with VTL ( and maybe not correct phoneme as well)
    "tʷ": "t",  # t_w not possible with VTL (inferring from other cases)
    "ɟʷ": "dZ",  # J_w not possible with VTL (inferring from other cases)
    "ʈʷ": "T",  # t`_w not possible with VTL (inferring pronunciation from other cases)
    "ɡʷ": "g",  # g_w not possible with VTL  (inferring pronunciation from other cases)
    "pʷ": "p",  # p_w not possible with VTL (inferring pronunciation from other cases)
}  # this dict can be made shorter with : automatically passing etc

<<<<<<< HEAD
CSV_PATH = os.path.join(DIR, "..", "docs", "source", "phonemes.csv")

def get_phoneme_dict():
    if not os.path.exists(CSV_PATH):
        import csv

        logging.info("Creating phonemes.csv")
        with open(CSV_PATH, "w") as csv_file:
            writer = csv.writer(csv_file)
            for key, value in DICT.items():
                writer.writerow([key, value])

get_phoneme_dict()



error_factor = 1.001
=======
DICT = csv.DictReader("phonemes.csv")
>>>>>>> 23d39462


def replace_special_chars(word):
    """This function is used to replace special characters in a word. It is in this file so that characters for both multiprocessing and single processing are the same"""
    cleaned_word = (
        word.replace(".", "")
        .replace(",", "")
        .replace("?", "")
        .replace("!", "")
        .replace(":", "")
        .replace(";", "")
        .replace("(", "")
        .replace(")", "")
        .replace('"', "")
        .replace("'", "")
        .replace('"', "")
        .replace("„", "")
        .replace("“", "")
        .replace("”", "")
        .replace("‘", "")
        .replace("´", "")
        .replace("…", "")
        .replace("«", "")
        .replace("»", "")
        .replace("'", "")
        .replace("’", "")
    )
    return cleaned_word


def generate_rows(
<<<<<<< HEAD
    filename_no_extension, sentence, path_to_corpus, language, word_set
=======
    filename_no_extension, sentence, path_to_corpus, language, word_amount, word_set
>>>>>>> 23d39462
):
    """This function is used to create the matching rows from a clip
    It is used for the multiprocessing part of the code
    Parameters: filename_no_extension (str): The name of the clip
                sentence (str): The sentence of the clip

    Returns: The rows for the dataframe as a dataframe object  (pd.DataFrame)"""

    if language == "en":
        fast_text_model = FASTTEXT_EN

    elif language == "de":
        fast_text_model = FASTTEXT_DE

    else:
        raise ValueError("The language is not supported for multiprocessing")

    labels = list()
    word_positions = list()
    sentences = list()
    wavs = list()
    wavs_sythesized = list()
    sampling_rates = list()
    sampling_rates_sythesized = list()
    phone_durations_list = list()
    sampa_phones = list()
    cp_norms = list()
    melspecs_norm_recorded = list()
    melspecs_norm_synthesized = list()
    vectors = list()
    client_ids = list()
    names = list()
    mfa_phones = list()
    lexical_words = list()
<<<<<<< HEAD
    lost_words = 0
    total_words = 0
    word_types = set()
   
=======
>>>>>>> 23d39462

    clip_name = filename_no_extension + ".mp3"

    df_empty = df_part = pd.DataFrame(
        columns=[
            "file_name",
            "label",
            "lexical_word",
            "word_position",
            "sentence",
            "wav_recording",
            "wav_synthesized",
            "sr_recording",
            "sr_synthesized",
            "sampa_phones",
            "mfa_phones",
            "phone_durations",
            "cp_norm",
            "vector",
            "client_id",
        ]
    )

    target_audio, sampling_rate = sf.read(
        os.path.join(path_to_corpus, "clips_validated", clip_name)
    )

    assert len(target_audio.shape) == 1, f"The audio file {clip_name} is not mono"
    try:
        tg = textgrid.openTextgrid(
            os.path.join(
                path_to_corpus, "clips_aligned", filename_no_extension + ".TextGrid"
            ),
            False,
        )
    except FileNotFoundError:
<<<<<<< HEAD
        logging.warning(f"The TextGrid file for {filename_no_extension} was not found. Have you run the aligner?")
        lost_words += sentence.split().__len__() / 1.2
        # adjusted since we don't know the exact  count of word that occured 4 times
        total_words += sentence.split().__len__() / 1.2
        return (df_empty, lost_words, total_words,word_types)
=======
        logging.warning(f"The TextGrid file for {filename_no_extension} was not found")

        return df_empty
>>>>>>> 23d39462

    text_grid_sentence = list()

    for word_index, word in enumerate(tg.getTier("words")):
        text_grid_sentence.append(word.label)
    logging.debug(sentence)
    logging.debug(text_grid_sentence)
    for word_index, word in enumerate(tg.getTier("words")):

        if word.label not in word_set:
            logging.info(
                f"Word '{word.label}' is not in the word set, skipping this word"
<<<<<<< HEAD
            )
            continue

        phones = list()
        mfa_phones_word_level = list()

        phone_durations = list()
        for phone in tg.getTier("phones").entries:
            if phone.label == "spn":
                break
            if phone.start >= word.end:
                break
            if phone.start < word.start:

                continue

            mfa_phone = phone.label
            mfa_phones_word_level.append(mfa_phone)
            sampa_phone = DICT[mfa_phone]
            phones.append(sampa_phone)
            mfa_phones_word_level.append(mfa_phone)

            phone_durations.append(phone.end - phone.start)

        if not phones:
            logging.warning(
                f"No phones found for word '{word.label}' in {filename_no_extension}, skipping this word"
            )
            lost_words += 1
            total_words += 1
            continue
        logging.debug(
            f"Processing word '{word.label}' in {filename_no_extension}, resulting phones: {phones}"
        )
        # splicing audio
        wav_rec = target_audio[
            int(word.start * sampling_rate) : int(word.end * sampling_rate)
        ]
        assert wav_rec is not None, "The audio is None"
        if language == "en":
            split_sentence = re.split(r"[ -]|\.\.", sentence)
        elif language == "de":
            split_sentence = re.split(r"[ \"–-]|\.\.", sentence)
        else:
            logging.debug("Language not supported for splitting, going with default")
            split_sentence = re.split(r"[ -]|\.\.", sentence)
        split_sentence = [word for word in split_sentence if word]
        maximum_word_index = len(split_sentence) - 1
        if word_index > maximum_word_index:
            logging.warning(
                f"Word index {word_index} is greater than the maximum index {maximum_word_index} of the sentence in {filename_no_extension}, skipping this sentence"
            )

            lost_words += sentence.split().__len__() / error_factor
            total_words += sentence.split().__len__() / error_factor
            return (df_empty, lost_words, total_words,word_types)

        lexical_word = replace_special_chars(split_sentence[word_index])

        # remove dots ( might impact pronunciation however)
        lexical_words.append(lexical_word)
        """"
            assert (
                word.label.lower().replace("'", "") == lexical_word.lower()
            ), f"Word mismatch since word_label : '{word.label.lower().replace("'", "")}' is not equal to lexical word: '{lexical_word.lower()}' in sentence '{sentence}' in {filename_no_extension}. TextGrid sentence: {text_grid_sentence}"
            """

        logging.debug("Appended lexical word and completed word check")

        names.append(clip_name)
        sampa_phones.append(phones)
        phone_durations_list.append(phone_durations)
        mfa_phones.append(mfa_phones_word_level)
        wavs.append(wav_rec)
        logging.debug("appended wav")
        # adding easy to add variables to the lists
        labels.append(word.label)
        sampling_rates.append(sampling_rate)
        word_positions.append(word_index)
        logging.debug("Appended word positions")
        try:
            assert fast_text_model is not None, "The FastText model is None"
            fasttext_vector = fast_text_model.get_word_vector(word.label)
            if fasttext_vector is None:
                raise ValueError(f"FastText vector for word '{word.label}' is None.")
            logging.debug("Loaded FastText vector")
        except Exception as e:
            logging.error(f"Error processing word '{word.label}': {e}")
            raise
        logging.debug("Loaded fasttext vector")
        vectors.append(fasttext_vector)
        client_ids.append(filename_no_extension)
        sentences.append(sentence)

        # random id
        client_id = "".join(
            random.choices(string.ascii_uppercase + string.digits, k=10)
        )

        logging.debug(f"Client id: {client_id}, writing seg file")
        # write seg file
        rows = []
        for i, phone in enumerate(phones):
            row = "name = %s; duration_s = %f;" % (phone, phone_durations[i])
            rows.append(row)
        text = "\n".join(rows)
        path = os.path.join(path_to_corpus, "clips")
        if not os.path.exists(path):
            os.mkdir(path=path)
        # delete this later?
        temp_path = os.path.join(path, "temp_output")
        if not os.path.exists(temp_path):

            from pathlib import Path

            Path(temp_path).mkdir(parents=True, exist_ok=True)

        seg_file_name = str(
            os.path.join(
                path, f"temp_output/target_audio_word_{word_index}_{client_id}.seg"
            )
        )
        if os.path.exists(seg_file_name):
            client_id2 = "".join(
                random.choices(string.ascii_uppercase + string.digits, k=10)
            )
            logging.warning(
                f"Client id: {client_id} already exists, creating new one: {client_id2}. Consider deleting the temp_output folder"
            )
            client_id = client_id2
            seg_file_name = str(
                os.path.join(
                    path, f"temp_output/target_audio_word_{word_index}_{client_id}.seg"
                )
            )
        with open(seg_file_name, "w") as text_file:
            text_file.write(text)

        # get tract files and gesture score
        seg_file_name = ctypes.c_char_p(seg_file_name.encode())

        ges_file_name = str(
            os.path.join(
                path, f"temp_output/target_audio_word_{word_index}_{client_id}.ges"
            )
        )
        ges_file_name = ctypes.c_char_p(ges_file_name.encode())
        logging.debug(
            f"Client id: {client_id}, writing ges file for word: {word.label}"
        )
        devnull = open("/dev/null", "w")
        with contextlib.redirect_stdout(devnull):
            util.VTL.vtlSegmentSequenceToGesturalScore(seg_file_name, ges_file_name)
        tract_file_name = str(
            os.path.join(
                path, f"temp_output/target_audio_word_{word_index}_{client_id}.txt"
            )
        )
        c_tract_file_name = ctypes.c_char_p(tract_file_name.encode())

        logging.debug(
            f"Client id: {client_id}, writing tract file, for word: {word.label}"
        )

        util.VTL.vtlGesturalScoreToTractSequence(ges_file_name, c_tract_file_name)
        cps = util.read_cp(tract_file_name)
        logging.debug(f"Client id: {client_id}, normalizing cps for word: {word.label}")
        cp_norm = util.normalize_cp(cps)
        cp_norms.append(cp_norm)
        logging.debug(f"Client id: {client_id}, writing melspec for word: {word.label}")


        melspecs_norm_recorded.append(None)
        logging.debug(f"Starting synthesis for {word.label} on  client_id {client_id}")
        wav_syn, wav_syn_sr = util.speak(cps)
        wavs_sythesized.append(wav_syn)
        sampling_rates_sythesized.append(wav_syn_sr)
        word_types.add(lexical_word)

        """
                    melspec_norm_syn = util.normalize_mel_librosa(
                        util.librosa_melspec(wav_syn, wav_syn_sr)
                    )

                    melspec_norm_syn = util.pad_same_to_even_seq_length(melspec_norm_syn)
                    melspecs_norm_synthesized.append(melspec_norm_syn)
                    """

        melspecs_norm_synthesized.append(None)
        if len(names) != len(wavs):
            logging.warning(
                f"The wavs are not the same length,at '{word.label}' Expected: {len(names)}) but got {len(wavs)}"
            )

=======
            )
            continue

        phones = list()
        mfa_phones_word_level = list()

        phone_durations = list()
        for phone in tg.getTier("phones").entries:
            if phone.label == "spn":
                break
            if phone.start >= word.end:
                break
            if phone.start < word.start:

                continue

            mfa_phone = phone.label
            mfa_phones_word_level.append(mfa_phone)
            sampa_phone = DICT[mfa_phone]
            phones.append(sampa_phone)
            mfa_phones_word_level.append(mfa_phone)

            phone_durations.append(phone.end - phone.start)

        if not phones:
            logging.warning(
                f"No phones found for word '{word.label}' in {filename_no_extension}, skipping this word"
            )
            continue
        logging.debug(
            f"Processing word '{word.label}' in {filename_no_extension}, resulting phones: {phones}"
        )
        # splicing audio
        wav_rec = target_audio[
            int(word.start * sampling_rate) : int(word.end * sampling_rate)
        ]
        assert wav_rec is not None, "The audio is None"
        if language == "en":
            split_sentence = re.split(r"[ -]|\.\.", sentence)
        elif language == "de":
            split_sentence = re.split(r"[ \"–-]|\.\.", sentence)
        else:
            logging.debug("Language not supported for splitting, going with default")
            split_sentence = re.split(r"[ -]|\.\.", sentence)
        split_sentence = [word for word in split_sentence if word]

        maximum_word_index = len(split_sentence) - 1
        if word_index > maximum_word_index:
            logging.warning(
                f"Word index {word_index} is greater than the maximum index {maximum_word_index} of the sentence in {filename_no_extension}, skipping this sentence"
            )
            return df_empty

        lexical_word = replace_special_chars(split_sentence[word_index])

        # remove dots ( might impact pronunciation however)
        lexical_words.append(lexical_word)
        """"
            assert (
                word.label.lower().replace("'", "") == lexical_word.lower()
            ), f"Word mismatch since word_label : '{word.label.lower().replace("'", "")}' is not equal to lexical word: '{lexical_word.lower()}' in sentence '{sentence}' in {filename_no_extension}. TextGrid sentence: {text_grid_sentence}"
            """

        logging.debug("Appended lexical word and completed word check")

        names.append(clip_name)
        sampa_phones.append(phones)
        phone_durations_list.append(phone_durations)
        mfa_phones.append(mfa_phones_word_level)
        wavs.append(wav_rec)
        logging.debug("appended wav")
        # adding easy to add variables to the lists
        labels.append(word.label)
        sampling_rates.append(sampling_rate)
        word_positions.append(word_index)
        logging.debug("Appended word positions")
        try:
            assert fast_text_model is not None, "The FastText model is None"
            fasttext_vector = fast_text_model.get_word_vector(word.label)
            if fasttext_vector is None:
                raise ValueError(f"FastText vector for word '{word.label}' is None.")
            logging.debug("Loaded FastText vector")
        except Exception as e:
            logging.error(f"Error processing word '{word.label}': {e}")
            raise
        logging.debug("Loaded fasttext vector")
        vectors.append(fasttext_vector)
        client_ids.append(filename_no_extension)
        sentences.append(sentence)

        # random id
        client_id = "".join(
            random.choices(string.ascii_uppercase + string.digits, k=10)
        )

        logging.debug(f"Client id: {client_id}, writing seg file")
        # write seg file
        rows = []
        for i, phone in enumerate(phones):
            row = "name = %s; duration_s = %f;" % (phone, phone_durations[i])
            rows.append(row)
        text = "\n".join(rows)
        path = os.path.join(path_to_corpus, "clips")
        if not os.path.exists(path):
            os.mkdir(path=path)
        # delete this later?
        temp_path = os.path.join(path, "temp_output")
        if not os.path.exists(temp_path):

            from pathlib import Path

            Path(temp_path).mkdir(parents=True, exist_ok=True)

        seg_file_name = str(
            os.path.join(
                path, f"temp_output/target_audio_word_{word_index}_{client_id}.seg"
            )
        )
        if os.path.exists(seg_file_name):
            client_id2 = "".join(
                random.choices(string.ascii_uppercase + string.digits, k=10)
            )
            logging.warning(
                f"Client id: {client_id} already exists, creating new one: {client_id2}. Consider deleting the temp_output folder"
            )
            client_id = client_id2
            seg_file_name = str(
                os.path.join(
                    path, f"temp_output/target_audio_word_{word_index}_{client_id}.seg"
                )
            )
        with open(seg_file_name, "w") as text_file:
            text_file.write(text)

        # get tract files and gesture score
        seg_file_name = ctypes.c_char_p(seg_file_name.encode())

        ges_file_name = str(
            os.path.join(
                path, f"temp_output/target_audio_word_{word_index}_{client_id}.ges"
            )
        )
        ges_file_name = ctypes.c_char_p(ges_file_name.encode())
        logging.debug(
            f"Client id: {client_id}, writing ges file for word: {word.label}"
        )
        devnull = open("/dev/null", "w")
        with contextlib.redirect_stdout(devnull):
            util.VTL.vtlSegmentSequenceToGesturalScore(seg_file_name, ges_file_name)
        tract_file_name = str(
            os.path.join(
                path, f"temp_output/target_audio_word_{word_index}_{client_id}.txt"
            )
        )
        c_tract_file_name = ctypes.c_char_p(tract_file_name.encode())

        logging.debug(
            f"Client id: {client_id}, writing tract file, for word: {word.label}"
        )

        util.VTL.vtlGesturalScoreToTractSequence(ges_file_name, c_tract_file_name)
        cps = util.read_cp(tract_file_name)
        logging.debug(f"Client id: {client_id}, normalizing cps for word: {word.label}")
        cp_norm = util.normalize_cp(cps)
        cp_norms.append(cp_norm)
        logging.debug(f"Client id: {client_id}, writing melspec for word: {word.label}")

        # resample and extract melspec but it needs to be skipped for now since it is hanging the process
        """
                    logging.info(f"Client id: {client_id}, commencing resampling for word: {word.label} (Andres bet)")
                    wav = librosa.resample(wav_rec, orig_sr=sampling_rate, target_sr=44100,
                                res_type='kaiser_best', fix=True, scale=False)
                    logging.info(f"Client id: {client_id}, commencing feature extraction for word: {word.label} (Tinos bet)")
                    melspec = librosa.feature.melspectrogram(y=wav, n_fft=1024, hop_length=220, n_mels=60, sr=44100, power=1.0, fmin=10, fmax=12000)
                    logging.info(f"Client id: {client_id}, commencing amplitdue thing for word: {word.label} ")
                    melspec_db = librosa.amplitude_to_db(melspec, ref=0.15)
                    logging.info(f"Client id: {client_id}, converting melspec for word: {word.label}")
                    melspec_rec = np.array(melspec_db.T, order='C', dtype=np.float64)


                    
                    logging.info(f"Client id: {client_id}, normalizing melspec for word: {word.label}")
                    melspec_norm_rec = util.normalize_mel_librosa(
                    melspec_rec
                    )
                    loggin.info(f"Completed melspec for word: {word.label}, client_id: {client_id}")

                    melspecs_norm_recorded.append(melspec_norm_rec)
                    """

        melspecs_norm_recorded.append(None)
        logging.debug(f"Starting synthesis for {word.label} on  client_id {client_id}")
        wav_syn, wav_syn_sr = util.speak(cps)
        wavs_sythesized.append(wav_syn)
        sampling_rates_sythesized.append(wav_syn_sr)

        """
                    melspec_norm_syn = util.normalize_mel_librosa(
                        util.librosa_melspec(wav_syn, wav_syn_sr)
                    )

                    melspec_norm_syn = util.pad_same_to_even_seq_length(melspec_norm_syn)
                    melspecs_norm_synthesized.append(melspec_norm_syn)
                    """

        melspecs_norm_synthesized.append(None)
        if len(names) != len(wavs):
            logging.warning(
                f"The wavs are not the same length,at '{word.label}' Expected: {len(names)}) but got {len(wavs)}"
            )

>>>>>>> 23d39462
    # fill the dataframe

    for idx, array in enumerate(
        [
            names,
            labels,
            word_positions,
            sentences,
            wavs,
            sampling_rates,
            sampa_phones,
            phone_durations_list,
            cp_norms,
            vectors,
            client_ids,
            mfa_phones,
            lexical_words,
        ]
    ):
        logging.info(f"Length of array {idx}: {len(array)}")

    df_part = pd.DataFrame(
        {
            "file_name": names,
            "label": labels,
            "lexical_word": lexical_words,
            "word_position": word_positions,
            "sentence": sentences,
            "wav_recording": wavs,
            "wav_synthesized": wavs_sythesized,
            "sr_recording": sampling_rates,
            "sr_synthesized": sampling_rates_sythesized,
            "sampa_phones": sampa_phones,
            "mfa_phones": mfa_phones,
            "phone_durations": phone_durations_list,
            "cp_norm": cp_norms,
            "vector": vectors,
            "client_id": client_ids,
        }
    )
<<<<<<< HEAD
    total_words += len(labels)
    return (df_part, lost_words, total_words, word_types)
=======
    return df_part
>>>>>>> 23d39462
<|MERGE_RESOLUTION|>--- conflicted
+++ resolved
@@ -11,12 +11,10 @@
 from paule import util
 from praatio import textgrid
 import soundfile as sf
-<<<<<<< HEAD
-=======
 import librosa
 import numpy as np
 import csv
->>>>>>> 23d39462
+
 
 
 DIR = os.path.dirname(__file__)
@@ -24,22 +22,16 @@
 
 try:
     FASTTEXT_EN = fasttext.load_model(os.path.join(DIR, "resources", "cc.en.300.bin"))
-<<<<<<< HEAD
+
 except ValueError:
-=======
-except:
->>>>>>> 23d39462
     logging.warning("The FastText model for English could not be loaded")
     FASTTEXT_EN = None
 
 try:
 
     FASTTEXT_DE = fasttext.load_model(os.path.join(DIR, "resources", "cc.de.300.bin"))
-<<<<<<< HEAD
 except ValueError:
-=======
-except:
->>>>>>> 23d39462
+
     logging.warning("The FastText model for German could not be loaded")
     FASTTEXT_DE = None
 
@@ -152,7 +144,7 @@
     "pʷ": "p",  # p_w not possible with VTL (inferring pronunciation from other cases)
 }  # this dict can be made shorter with : automatically passing etc
 
-<<<<<<< HEAD
+
 CSV_PATH = os.path.join(DIR, "..", "docs", "source", "phonemes.csv")
 
 def get_phoneme_dict():
@@ -170,9 +162,7 @@
 
 
 error_factor = 1.001
-=======
-DICT = csv.DictReader("phonemes.csv")
->>>>>>> 23d39462
+
 
 
 def replace_special_chars(word):
@@ -204,11 +194,8 @@
 
 
 def generate_rows(
-<<<<<<< HEAD
     filename_no_extension, sentence, path_to_corpus, language, word_set
-=======
-    filename_no_extension, sentence, path_to_corpus, language, word_amount, word_set
->>>>>>> 23d39462
+
 ):
     """This function is used to create the matching rows from a clip
     It is used for the multiprocessing part of the code
@@ -243,13 +230,12 @@
     names = list()
     mfa_phones = list()
     lexical_words = list()
-<<<<<<< HEAD
+
     lost_words = 0
     total_words = 0
     word_types = set()
    
-=======
->>>>>>> 23d39462
+
 
     clip_name = filename_no_extension + ".mp3"
 
@@ -286,17 +272,13 @@
             False,
         )
     except FileNotFoundError:
-<<<<<<< HEAD
+
         logging.warning(f"The TextGrid file for {filename_no_extension} was not found. Have you run the aligner?")
         lost_words += sentence.split().__len__() / 1.2
         # adjusted since we don't know the exact  count of word that occured 4 times
         total_words += sentence.split().__len__() / 1.2
         return (df_empty, lost_words, total_words,word_types)
-=======
-        logging.warning(f"The TextGrid file for {filename_no_extension} was not found")
-
-        return df_empty
->>>>>>> 23d39462
+
 
     text_grid_sentence = list()
 
@@ -309,7 +291,6 @@
         if word.label not in word_set:
             logging.info(
                 f"Word '{word.label}' is not in the word set, skipping this word"
-<<<<<<< HEAD
             )
             continue
 
@@ -504,219 +485,7 @@
                 f"The wavs are not the same length,at '{word.label}' Expected: {len(names)}) but got {len(wavs)}"
             )
 
-=======
-            )
-            continue
-
-        phones = list()
-        mfa_phones_word_level = list()
-
-        phone_durations = list()
-        for phone in tg.getTier("phones").entries:
-            if phone.label == "spn":
-                break
-            if phone.start >= word.end:
-                break
-            if phone.start < word.start:
-
-                continue
-
-            mfa_phone = phone.label
-            mfa_phones_word_level.append(mfa_phone)
-            sampa_phone = DICT[mfa_phone]
-            phones.append(sampa_phone)
-            mfa_phones_word_level.append(mfa_phone)
-
-            phone_durations.append(phone.end - phone.start)
-
-        if not phones:
-            logging.warning(
-                f"No phones found for word '{word.label}' in {filename_no_extension}, skipping this word"
-            )
-            continue
-        logging.debug(
-            f"Processing word '{word.label}' in {filename_no_extension}, resulting phones: {phones}"
-        )
-        # splicing audio
-        wav_rec = target_audio[
-            int(word.start * sampling_rate) : int(word.end * sampling_rate)
-        ]
-        assert wav_rec is not None, "The audio is None"
-        if language == "en":
-            split_sentence = re.split(r"[ -]|\.\.", sentence)
-        elif language == "de":
-            split_sentence = re.split(r"[ \"–-]|\.\.", sentence)
-        else:
-            logging.debug("Language not supported for splitting, going with default")
-            split_sentence = re.split(r"[ -]|\.\.", sentence)
-        split_sentence = [word for word in split_sentence if word]
-
-        maximum_word_index = len(split_sentence) - 1
-        if word_index > maximum_word_index:
-            logging.warning(
-                f"Word index {word_index} is greater than the maximum index {maximum_word_index} of the sentence in {filename_no_extension}, skipping this sentence"
-            )
-            return df_empty
-
-        lexical_word = replace_special_chars(split_sentence[word_index])
-
-        # remove dots ( might impact pronunciation however)
-        lexical_words.append(lexical_word)
-        """"
-            assert (
-                word.label.lower().replace("'", "") == lexical_word.lower()
-            ), f"Word mismatch since word_label : '{word.label.lower().replace("'", "")}' is not equal to lexical word: '{lexical_word.lower()}' in sentence '{sentence}' in {filename_no_extension}. TextGrid sentence: {text_grid_sentence}"
-            """
-
-        logging.debug("Appended lexical word and completed word check")
-
-        names.append(clip_name)
-        sampa_phones.append(phones)
-        phone_durations_list.append(phone_durations)
-        mfa_phones.append(mfa_phones_word_level)
-        wavs.append(wav_rec)
-        logging.debug("appended wav")
-        # adding easy to add variables to the lists
-        labels.append(word.label)
-        sampling_rates.append(sampling_rate)
-        word_positions.append(word_index)
-        logging.debug("Appended word positions")
-        try:
-            assert fast_text_model is not None, "The FastText model is None"
-            fasttext_vector = fast_text_model.get_word_vector(word.label)
-            if fasttext_vector is None:
-                raise ValueError(f"FastText vector for word '{word.label}' is None.")
-            logging.debug("Loaded FastText vector")
-        except Exception as e:
-            logging.error(f"Error processing word '{word.label}': {e}")
-            raise
-        logging.debug("Loaded fasttext vector")
-        vectors.append(fasttext_vector)
-        client_ids.append(filename_no_extension)
-        sentences.append(sentence)
-
-        # random id
-        client_id = "".join(
-            random.choices(string.ascii_uppercase + string.digits, k=10)
-        )
-
-        logging.debug(f"Client id: {client_id}, writing seg file")
-        # write seg file
-        rows = []
-        for i, phone in enumerate(phones):
-            row = "name = %s; duration_s = %f;" % (phone, phone_durations[i])
-            rows.append(row)
-        text = "\n".join(rows)
-        path = os.path.join(path_to_corpus, "clips")
-        if not os.path.exists(path):
-            os.mkdir(path=path)
-        # delete this later?
-        temp_path = os.path.join(path, "temp_output")
-        if not os.path.exists(temp_path):
-
-            from pathlib import Path
-
-            Path(temp_path).mkdir(parents=True, exist_ok=True)
-
-        seg_file_name = str(
-            os.path.join(
-                path, f"temp_output/target_audio_word_{word_index}_{client_id}.seg"
-            )
-        )
-        if os.path.exists(seg_file_name):
-            client_id2 = "".join(
-                random.choices(string.ascii_uppercase + string.digits, k=10)
-            )
-            logging.warning(
-                f"Client id: {client_id} already exists, creating new one: {client_id2}. Consider deleting the temp_output folder"
-            )
-            client_id = client_id2
-            seg_file_name = str(
-                os.path.join(
-                    path, f"temp_output/target_audio_word_{word_index}_{client_id}.seg"
-                )
-            )
-        with open(seg_file_name, "w") as text_file:
-            text_file.write(text)
-
-        # get tract files and gesture score
-        seg_file_name = ctypes.c_char_p(seg_file_name.encode())
-
-        ges_file_name = str(
-            os.path.join(
-                path, f"temp_output/target_audio_word_{word_index}_{client_id}.ges"
-            )
-        )
-        ges_file_name = ctypes.c_char_p(ges_file_name.encode())
-        logging.debug(
-            f"Client id: {client_id}, writing ges file for word: {word.label}"
-        )
-        devnull = open("/dev/null", "w")
-        with contextlib.redirect_stdout(devnull):
-            util.VTL.vtlSegmentSequenceToGesturalScore(seg_file_name, ges_file_name)
-        tract_file_name = str(
-            os.path.join(
-                path, f"temp_output/target_audio_word_{word_index}_{client_id}.txt"
-            )
-        )
-        c_tract_file_name = ctypes.c_char_p(tract_file_name.encode())
-
-        logging.debug(
-            f"Client id: {client_id}, writing tract file, for word: {word.label}"
-        )
-
-        util.VTL.vtlGesturalScoreToTractSequence(ges_file_name, c_tract_file_name)
-        cps = util.read_cp(tract_file_name)
-        logging.debug(f"Client id: {client_id}, normalizing cps for word: {word.label}")
-        cp_norm = util.normalize_cp(cps)
-        cp_norms.append(cp_norm)
-        logging.debug(f"Client id: {client_id}, writing melspec for word: {word.label}")
-
-        # resample and extract melspec but it needs to be skipped for now since it is hanging the process
-        """
-                    logging.info(f"Client id: {client_id}, commencing resampling for word: {word.label} (Andres bet)")
-                    wav = librosa.resample(wav_rec, orig_sr=sampling_rate, target_sr=44100,
-                                res_type='kaiser_best', fix=True, scale=False)
-                    logging.info(f"Client id: {client_id}, commencing feature extraction for word: {word.label} (Tinos bet)")
-                    melspec = librosa.feature.melspectrogram(y=wav, n_fft=1024, hop_length=220, n_mels=60, sr=44100, power=1.0, fmin=10, fmax=12000)
-                    logging.info(f"Client id: {client_id}, commencing amplitdue thing for word: {word.label} ")
-                    melspec_db = librosa.amplitude_to_db(melspec, ref=0.15)
-                    logging.info(f"Client id: {client_id}, converting melspec for word: {word.label}")
-                    melspec_rec = np.array(melspec_db.T, order='C', dtype=np.float64)
-
-
-                    
-                    logging.info(f"Client id: {client_id}, normalizing melspec for word: {word.label}")
-                    melspec_norm_rec = util.normalize_mel_librosa(
-                    melspec_rec
-                    )
-                    loggin.info(f"Completed melspec for word: {word.label}, client_id: {client_id}")
-
-                    melspecs_norm_recorded.append(melspec_norm_rec)
-                    """
-
-        melspecs_norm_recorded.append(None)
-        logging.debug(f"Starting synthesis for {word.label} on  client_id {client_id}")
-        wav_syn, wav_syn_sr = util.speak(cps)
-        wavs_sythesized.append(wav_syn)
-        sampling_rates_sythesized.append(wav_syn_sr)
-
-        """
-                    melspec_norm_syn = util.normalize_mel_librosa(
-                        util.librosa_melspec(wav_syn, wav_syn_sr)
-                    )
-
-                    melspec_norm_syn = util.pad_same_to_even_seq_length(melspec_norm_syn)
-                    melspecs_norm_synthesized.append(melspec_norm_syn)
-                    """
-
-        melspecs_norm_synthesized.append(None)
-        if len(names) != len(wavs):
-            logging.warning(
-                f"The wavs are not the same length,at '{word.label}' Expected: {len(names)}) but got {len(wavs)}"
-            )
-
->>>>>>> 23d39462
+
     # fill the dataframe
 
     for idx, array in enumerate(
@@ -757,9 +526,6 @@
             "client_id": client_ids,
         }
     )
-<<<<<<< HEAD
+
     total_words += len(labels)
     return (df_part, lost_words, total_words, word_types)
-=======
-    return df_part
->>>>>>> 23d39462
