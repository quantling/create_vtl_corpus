--- conflicted
+++ resolved
@@ -5,11 +5,9 @@
 import logging
 import shutil
 import re
-<<<<<<< HEAD
 import time
 import random
-=======
->>>>>>> 23d39462
+
 
 import subprocess
 import pandas as pd
@@ -19,15 +17,10 @@
 from praatio import textgrid
 import soundfile as sf
 from tqdm import tqdm
-<<<<<<< HEAD
 import numpy as np
 from collections import Counter
 from concurrent.futures import ProcessPoolExecutor, as_completed
-=======
-
-from collections import Counter
-from concurrent.futures import ProcessPoolExecutor, ThreadPoolExecutor, as_completed
->>>>>>> 23d39462
+
 
 from .corpus_utils import (
     generate_rows,
@@ -35,10 +28,8 @@
     FASTTEXT_EN,
     FASTTEXT_DE,
     replace_special_chars,
-<<<<<<< HEAD
     error_factor,
-=======
->>>>>>> 23d39462
+
 )
 
 # Set up logging
@@ -56,7 +47,6 @@
     as is common with Mozillas Common Voice Corpus using MFA
 
     .. code:: bash
-<<<<<<< HEAD
 
         corpus/
         ├── validated.tsv         # a file where the transcripts are stored
@@ -64,15 +54,7 @@
         │   └── *.mp3             # audio files (mp3)
         └── files_not_relevant_to_this_project
 
-=======
-
-        corpus/
-        ├── validated.tsv         # a file where the transcripts are stored
-        ├── clips/
-        │   └── *.mp3             # audio files (mp3)
-        └── files_not_relevant_to_this_project
-
->>>>>>> 23d39462
+
     Attributes
     ----------
     str path_to_corpus:
@@ -163,21 +145,10 @@
             The loaded fasttext model
         """
         if language == "en":
-<<<<<<< HEAD
+
             model = FASTTEXT_EN
         elif language == "de":
-=======
-            global FASTTEXT_EN
-            FASTTEXT_EN = fasttext.load_model(
-                os.path.join(DIR, "resources", "cc.en.300.bin")
-            )
-            model = FASTTEXT_EN
-        elif language == "de":
-            global FASTTEXT_DE
-            FASTTEXT_DE = fasttext.load_model(
-                os.path.join(DIR, "resources", "cc.de.300.bin")
-            )
->>>>>>> 23d39462
+
             model = FASTTEXT_DE
 
         else:
@@ -288,7 +259,7 @@
         word_counts = Counter(all_words)
 
         logging.info(f"{word_counts} These are the word counts")
-<<<<<<< HEAD
+
         filtered_word_counts = word_counts.copy()
         for key, cnts in word_counts.items():  # list is important here
             if cnts < min_word_count:
@@ -314,20 +285,7 @@
                 logging.debug(f"Sampled string: {sampled_string}")
                 del filtered_word_counts[sampled_string]
             word_set = frozenset(word_set)
-=======
-        filtered_word_counts = {
-            word: count
-            for word, count in word_counts.items()
-            if count >= min_word_count
-        }
-
-        if word_amount > 0:
-            word_set = frozenset(
-                key.lower()
-                for key, _ in list(filtered_word_counts.items())[:word_amount]
-                if isinstance(key, str)
-            )
->>>>>>> 23d39462
+
         else:
             word_set = frozenset(
                 key.lower()
@@ -335,7 +293,7 @@
                 if isinstance(key, str)
             )
 
-<<<<<<< HEAD
+
         logging.info(f"{word_set} These are the words that will be used in the corpus")
 
         assert len(word_set) > 0, "The word set is empty, no words were found"
@@ -348,20 +306,7 @@
     def run_aligner(self, mfa_workers: int, batch_size: int):
         """
         Runs the Montreal Forced Aligner on the corpus
-=======
-        assert len(word_set) > 0, "The word set is empty, no words were found"
-        assert (
-            len(word_set) == word_amount or word_amount == 0
-        ), f"The word set has {len(word_set)} words, but the word amount is {word_amount}"
-        self.word_set = word_set
-
-        logging.info(f"{word_set} These are the words that will be used in the corpus")
-
-    def run_aligner(self, mfa_workers: int, batch_size: int):
-        """
-        Runs the Montreal Forced Aligner on the corpus
-
->>>>>>> 23d39462
+
         Parameters
         ----------
         int mfaworkers :
@@ -430,11 +375,9 @@
 
                 if self.language == "en":
                     logging.info("aligning corpus in english")
-<<<<<<< HEAD
+
                     command = "conda run -n english_aligner mfa  align".split() + [
-=======
-                    command = "conda run -n aligner mfa  align".split() + [
->>>>>>> 23d39462
+
                         batch_folder,
                         "english_mfa",
                         "english_mfa",
@@ -529,19 +472,6 @@
             elif file.endswith(".mp3"):
                 mp3_files.add(os.path.splitext(file)[0])
 
-<<<<<<< HEAD
-=======
-        if mp3_files == lab_files:
-
-            clip_names = lab_files
-            logging.info("The lab files and mp3 files match")
-            # TODO: Implent this correctly
-        ## Find a way to use the sentences from the validated.tsv file
-        else:
-            logging.warning(
-                "The lab files and mp3 files do not match, correcting this now"
-            )
->>>>>>> 23d39462
         clip_names, sentence_list = self.format_corpus(word_amount, min_word_count)
         missing_clips = set(clip_names).difference(lab_files.intersection(mp3_files))
         assert (
@@ -588,12 +518,11 @@
         logging.info(
             f"Starting to create the dataframe with multiprocessing using {num_cores} cores"
         )
-<<<<<<< HEAD
+
         total_words = 0
         lost_words = 0  # TODO implement this for multiprocessing
         self.word_types = set()
-=======
->>>>>>> 23d39462
+
         with tqdm(total=len(clip_list), desc="files in epoch") as pbar:
             with ProcessPoolExecutor(max_workers=num_cores) as executor:
 
@@ -606,10 +535,7 @@
                                 sentence,
                                 self.path_to_corpus,
                                 self.language,
-<<<<<<< HEAD
-=======
-                                self.word_amount,
->>>>>>> 23d39462
+
                                 self.word_set,
                             )
                             for clip, sentence in zip(clip_list, sentence_list)
@@ -618,25 +544,15 @@
                     for future in as_completed(futures):
                         pbar.update(1)
                     results = [f.result() for f in futures]
-<<<<<<< HEAD
+
 
                 except KeyboardInterrupt:
                     logging.warning("Ctrl+C detected, shutting down...")
-=======
-
-                except KeyboardInterrupt:
-                    logging.warning("Ctrl+C detected, shutting down...")
+
 
                     executor.shutdown(wait=True, cancel_futures=True)
                     logging.warning("All processes terminated.")
 
-        logging.info("All processes terminated. Now concatenating the results")
->>>>>>> 23d39462
-
-                    executor.shutdown(wait=True, cancel_futures=True)
-                    logging.warning("All processes terminated.")
-
-<<<<<<< HEAD
         logging.info("All processes terminated. Now concatenating the results")
         df_results = list()
         for df, lost, total, returned_word_type in results:
@@ -648,8 +564,7 @@
 
         df = pd.concat(df_results)
 
-=======
->>>>>>> 23d39462
+
         if os.path.exists(os.path.join(self.path_to_corpus, "clips/temp_output")):
             shutil.rmtree(
                 os.path.join(self.path_to_corpus + "/clips/temp_output")
@@ -659,11 +574,9 @@
         else:
             logging.info("Temp_output folder was not removed, because it was not found")
 
-<<<<<<< HEAD
+
         return df, total_words, lost_words
-=======
-        return df
->>>>>>> 23d39462
+
 
     def create_data_frame(
         self,
@@ -672,7 +585,7 @@
     ):
         """
         Creates Dataframe with Vocaltract Lab data and other data
-<<<<<<< HEAD
+
 
         Parameters
         ----------
@@ -709,41 +622,7 @@
 
         """
         self.word_types = set()
-=======
-
-        Parameters
-        ----------
-        str path_to_corpus:
-            The path to the corpus
-        list clip_list:
-            A list of the clip names present in the corpus
-        list sentence_list:
-            A list of the sentences present in the corpus in the same order as the clip_list , so they fit together
-
-        Returns
-        -------
-        .. table::
-            ==========================  ===========================================================
-            label                       description
-            ==========================  ===========================================================
-            'file_name'                 name of the clip
-            'label'                     the spoken word as it is in the aligned textgrid
-            'lexical_word'              the word as it is in the dictionary
-            'word_position'             the position of the word in the sentence
-            'sentence'                  the sentence the word is part of
-            'wav_recording'             spliced out audio as mono audio signal
-            'sr_recording'              sampling rate of the recording
-            'sr_synthesized'            sampling_rates_sythesized,
-            'sampa_phones'              the sampa(like) phonemes of the word
-            'mfa_phones'                the phonemes as outputted by the aligner
-            'phone_durations_lists'     the duration of each phone in the word as list
-            'cp_norm'                   normalized cp-trajectories
-            'melspec_norm_recorded'     normalized mel spectrogram of the audio clip
-            'melspec_norm_synthesized'  normalized mel spectrogram synthesized from the cp-trajectories
-            'vector'                    embedding vector of the word, based on fastText Embeddings
-            'client_id'                 id of the client
-            ==========================  ===========================================================
->>>>>>> 23d39462
+
 
         """
         labels = list()
@@ -765,18 +644,13 @@
         lexical_words = list()
 
         used_phonemes = set()
-<<<<<<< HEAD
+
         lost_words = 0  # this is here to estimate how many words are lost
         total_words = 0  # this is here to estimate how many words are processed
 
         # remove extension for TextGrid
         files_skiped = 0
-=======
-        files_skiped = 0
-
-        # remove extension for TextGrid
-
->>>>>>> 23d39462
+
         path_to_aligned = os.path.join(self.path_to_corpus, "clips_aligned")
         for filename_no_extension, sentence in tqdm(
             zip(clip_list, sentence_list), total=len(clip_list), desc="files in epoch"
@@ -821,11 +695,9 @@
                     logging.info(
                         f"Word '{word.label}' is not in the word set, skipping this word"
                     )
-<<<<<<< HEAD
+
                     continue  # we don't add anything to lost words here since we want to skip the word
-=======
-                    continue
->>>>>>> 23d39462
+
                 phones = list()
                 mfa_phones_word_level = list()
 
@@ -869,11 +741,10 @@
                     logging.warning(
                         f"Word index {word_index} is greater than the maximum index {maximum_word_index} of the sentence in {filename_no_extension}, skipping this word, Sentence: {sentence} .last word: {sentence.split()[-1]}"
                     )
-<<<<<<< HEAD
+
                     lost_words += 1
                     total_words += 1
-=======
->>>>>>> 23d39462
+
                     continue
                 lexical_word = replace_special_chars(
                     split_sentence[word_index]
@@ -960,23 +831,9 @@
 
                 melspec_norm_syn = util.pad_same_to_even_seq_length(melspec_norm_syn)
                 melspecs_norm_synthesized.append(melspec_norm_syn)
-<<<<<<< HEAD
+
                 self.word_types.add(lexical_word)
-=======
-
-                # this is for manual testing only
-                if word.label == "chocolate":
-                    sf.write("manual_tests/chocolate.wav", wav_rec, sampling_rate)
-                    import matplotlib.pyplot as plt
-
-                    util.librosa.display.specshow(melspec_norm_rec, x_axis="time")
-                    plt.colorbar()
-                    plt.savefig("manual_tests/chocolate.png")
-                    with open(
-                        "manual_tests/chocolate_updated_again.seg", "w"
-                    ) as text_file:
-                        text_file.write(text)
->>>>>>> 23d39462
+
 
                 if len(names) != len(wavs):
                     print(
@@ -1129,7 +986,7 @@
         type=int,
         default=5000,
         help="How many text files the aligner should process in one batch",
-<<<<<<< HEAD
+
     )
     parser.add_argument(
         "--num_cores",
@@ -1148,20 +1005,7 @@
         type=str,
         default="/mnt/Restricted/Corpora/CommonVoiceVTL/",
         help="The path to save the dataframe to",
-=======
-    )
-    parser.add_argument(
-        "--num_cores",
-        type=int,
-        default=1,
-        help="The number of jobs the multiprocessing should use, uses maximum on default. If the number is 1 or lower, no multiprocessing is used",
-    )
-    parser.add_argument(
-        "--save_df_name",
-        type=str,
-        default="corpus_as_df_mp",
-        help="The name to save the dataframe to in relation to the corpus folder",
->>>>>>> 23d39462
+
     )
     parser.add_argument(
         "--debug",
@@ -1178,7 +1022,7 @@
     parser.add_argument(
         "--start_epoch", type=int, default=0, help="The epoch to start with (inclusive)"
     )
-<<<<<<< HEAD
+
     parser.add_argument(
         "--end_epoch", type=int, default=1000, help="The epoch to end with (inclusive)"
     )
@@ -1220,29 +1064,7 @@
         args.word_amount, args.min_word_count
     )
     #we trust the user to know he has to use the aligner or not
-=======
-    parser.add_argument(
-        "--end_epoch", type=int, default=100, help="The epoch to end with (inclusive)"
-    )
-    return parser
-
-
-if __name__ == "__main__":
-    myparser = return_argument_parser()
-    args = myparser.parse_args()  # This parses command-line arguments
-
-    if args.debug:
-        logging.getLogger().setLevel(logging.DEBUG)
-
-    assert os.path.isdir(args.corpus), "The provided path is not a directory"
-
-    CreateCorpus.setup(language=args.language)
-    corpus_worker = CreateCorpus(args.corpus, language=args.language)
-
-    clip_list, sentence_list = corpus_worker.check_structure(
-        args.word_amount, args.min_word_count
-    )
->>>>>>> 23d39462
+
     if args.needs_aligner:
         mfa_workers = args.mfa_workers
         corpus_worker.run_aligner(mfa_workers, args.aligner_batch_size)
@@ -1257,7 +1079,7 @@
     ]
     logging.info(f"Epochs: {len(clip_lists)}")
 
-<<<<<<< HEAD
+
     folder_path = os.path.join(
         args.df_save_path, args.save_df_name + "_folder_" + args.language
     )
@@ -1267,12 +1089,7 @@
     lost_words_sum = 0
 
     #this is the main loop that creates the dataframe
-=======
-    folder_path = os.path.join(args.corpus, args.save_df_name + "_folder")
-    if not os.path.exists(folder_path):
-        os.mkdir(folder_path)
-
->>>>>>> 23d39462
+
     for i, (clip_list, sentence_list) in tqdm(
         enumerate(zip(clip_lists, sentence_lists)), total=len(clip_lists), desc="Epochs"
     ):
@@ -1290,21 +1107,17 @@
                 logging.info(
                     f" You want to use multiprocessing but the number of cores is {args.num_cores}, so the mulitprocessing function likely has no benefit"
                 )
-<<<<<<< HEAD
+
                 if not args.add_melspec:
                     logging.info("Melspecs will not be created for multiprocessing ")
 
             df, total_words, lost_words = corpus_worker.create_data_frame_mp(
-=======
-                logging.info(f"Melspecs will not be created in multiprocessing mode")
-            df = corpus_worker.create_data_frame_mp(
->>>>>>> 23d39462
+
                 clip_list, sentence_list, args.num_cores
             )
 
         else:
             logging.info("Creating dataframe without multiprocessing")
-<<<<<<< HEAD
             df, total_words, lost_words = corpus_worker.create_data_frame(
                 clip_list, sentence_list
             )
@@ -1340,19 +1153,13 @@
             )
         path_to_save_corpus = os.path.join(
             folder_path, args.save_df_name + f"_epoch_{i}_" + args.language + ".pkl"
-=======
-            df = corpus_worker.create_data_frame(clip_list, sentence_list)
-        logging.info(df)
-
-        path_to_save_corpus = os.path.join(
-            folder_path, args.save_df_name + f"epoch_{i}" + ".pkl"
->>>>>>> 23d39462
+
         )
         df.to_pickle(path_to_save_corpus)
         logging.info(f"Dataframe saved to {path_to_save_corpus}")
         logging.info(f"Epoch {i} done")
 
-<<<<<<< HEAD
+
     logging.info(f"Total words: {total_words_sum}")
     logging.info(f"Lost words: {lost_words_sum}")
     logging.info(f"Percentage of lost words: {lost_words_sum/total_words_sum*100}%")
@@ -1361,33 +1168,6 @@
         file.write(
             f"Words processed: {total_words} \nLost words: {lost_words_sum}\nLost words rate in percent: {(lost_words_sum / total_words_sum * 100) if total_words_sum > 0 else None}%\n[Word types: {len(corpus_worker.word_types)}]\n"
         )
-=======
-    logging.info("Merging all DataFrames into one")
-    df_list = []
-
-    # Iterate through all files in the directory
-    for filename in os.listdir(folder_path):
-        # Only process .pkl files
-        if filename.endswith(".pkl"):
-            file_path = os.path.join(folder_path, filename)
-            # Load the .pkl file into a DataFrame and append it to the list
-            df = pd.read_pickle(file_path)
-            df_list.append(df)
-
-    # Concatenate all DataFrames
-    if df_list:
-        concatenated_df = pd.concat(df_list, ignore_index=True)
-        if args.append_to_df:
-            old_df = pd.read_pickle(os.path.join(args.append_to_df + ".pkl"))
-            logging.info(
-                f"Appending dataframe with  relative path: {old_df} to existing DataFrame"
-            )
-            concatenated_df = pd.concat([old_df, concatenated_df], ignore_index=True)
-        concatenated_df.to_pickle(os.path.join(args.corpus, args.save_df_name + ".pkl"))
-    else:
-        logging.error("No .pkl files found.")
-
-    logging.info(concatenated_df)
->>>>>>> 23d39462
+
 
     logging.info("Done! :P")